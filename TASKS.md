# Tasks

This file tracks the current and upcoming tasks for the Morpheum project. 

## Morpheum v0.1: The "Matrix Milestone"

### 1. Matrix Bot Development (Morpheum Bot)

- [x] **Task 1: Initial Project Setup for the Bot**

  - [x] Create a new directory for the bot: `src/morpheum-bot`.
  - [x] Install necessary dependencies for a basic Matrix bot (e.g.,
        `matrix-bot-sdk`) at the project root.
  - [x] Install TypeScript at the project root.
  - [x] Create a `tsconfig.json` at the project root if one doesn't exist, or
        update the existing one to include the bot's source files.

- [x] **Task 2: Basic Bot Implementation**

  - [x] Create a `src/morpheum-bot/index.ts` file.
  - [x] Implement the basic bot structure to connect to a Matrix homeserver.
  - [x] Implement a simple `!help` command to verify the bot is working.

- [x] **Task 3: Gemini CLI Integration (Proof of Concept)**

  - [x] Fork the Gemini CLI repository.
  - [x] Investigate how to invoke the Gemini CLI from the TypeScript bot.
  - [x] Implement a command (e.g., `!gemini <prompt>`) that passes the prompt to
        the Gemini CLI and returns the output to the Matrix room.

- [x] **Task 4: GitHub Integration in Gemini CLI**

  - [x] Investigate how to add `gh` as a tool to the forked Gemini CLI.
  - [x] Implement the necessary changes in the forked Gemini CLI to use the `gh`
        tool.
  - [x] Test the integration by running `gh` commands through the `!gemini`
        command in the bot.
  - [x] Document the correct way to invoke the Gemini CLI to execute `gh`
        commands.

- [x] **Task 5: `DEVLOG.md` and `TASKS.md` management**
  - [x] The bot should be able to read and write to the `DEVLOG.md` and
        `TASKS.md` files.
  - [x] Create commands to add entries to the `DEVLOG.md` and to update the
        status of tasks in `TASKS.md`.

### 3. Process and Quality of Life

- [x] **Task 7: Enforce `DEVLOG.md` and `TASKS.md` Updates**

  - [x] Implement a `pre-commit` hook that prevents commits if `DEVLOG.md` and
        `TASKS.md` are not staged.
  - [x] Use `husky` to manage the hook so it's automatically installed for all
        contributors.
  - [x] Address Husky deprecation warning.
  - [x] Verify submodule pushes by checking the status within the submodule
        directory.

- [x] **Task 8: Reformat `DEVLOG.md` for Readability**

  - [x] Restructure the `DEVLOG.md` file to use a more organized format with
        horizontal rules and nested lists to improve scannability.
  - [x] Use git history to date old entries and link all markdown file
        references.
  - [x] Remove redundant "Request" line from entries.

- [x] **Task 9: Implement and Test Markdown to Matrix HTML Formatting**

  - [x] Create a new test suite for markdown formatting logic
        (`src/morpheum-bot/format-markdown.test.ts`).
  - [x] Write a test case for converting basic markdown (headings, bold,
        italics) to Matrix-compatible HTML.
  - [x] Write a test case for handling markdown code blocks (fenced and
        indented).
  - [x] Write a test case for converting markdown lists (ordered and unordered)
        to HTML.
  - [x] Implement the core `formatMarkdown` function that converts markdown text
        to the HTML format required by Matrix.
  - [x] Ensure all tests pass and the output is correctly formatted for Matrix
        messages.

- [x] **Task 11: Update Pre-commit Hook for Submodule Verification**

  - [x] Modify the `.husky/pre-commit` hook to include a check that verifies the
        `src/gemini-cli` submodule is pushed to its remote.

- [x] **Task 12: Switch to Claude Code with a local LLM for development (manual
      plan)**

  - [x] Set up a Local LLM with an OpenAI-compatible API:

    - [x] Install and run a local LLM provider like Ollama, vLLM, or
          llama-cpp-python.
    - [x] Ensure it exposes an OpenAI-compatible API endpoint (e.g.,
          http://localhost:11434/v1 for Ollama).
    - [x] Download a model to use, for example mistral-small-24b.

  - [x] Install `claudecode`:

    - [x] Find and install the claudecode tool. This might be from a package
          manager or a code repository.

  - [x] Install and Configure the Proxy:

    - [x] Clone the proxy server from the GitHub repository mentioned in the
          [Reddit post.](https://www.reddit.com/r/LocalLLaMA/comments/1m118is/use_claudecode_with_local_models/)

    - [x] Install its dependencies.
    - [x] Edit the proxy's configuration (e.g., a server.py file) to point to
          your local LLM's API endpoint.

  - [x] Run the Proxy:

    - [x] Start the proxy server. It will listen for incoming requests and
          forward them to your local LLM.

  - [x] Configure `claudecode` to Use the Proxy:
    - [x] Set the following environment variables in your shell to direct
          claudecode to the proxy:

```bash
export ANTHROPIC_BASE_URL=http://localhost:8000 # Or whatever port your proxy is on
export ANTHROPIC_AUTH_TOKEN=dummy-token
```

- [x] Test the Setup:
  - [x] Run claudecode to interact with your local model.

### 4. Process Improvement

- [x] **Task 13: Fix DEVLOG.md Entry Order for Qwen3-Code Investigation**

  - [x] Move the entry for the Qwen3-Code investigation to the top of the
        changelog in `DEVLOG.md`.
  - [x] Ensure the entry is in the correct chronological order.

### 4. New Investigation

- [x] **Task 13: Investigate Qwen3-Code as a Bootstrapping Mechanism**

  - [x] Investigate the `qwen3-code` fork of the Gemini CLI.
  - [x] Determine if `qwen3-code` is a suitable replacement for `claudecode`.
  - [x] Document the findings and next steps.

### 5. Next Steps

- [x] **Task 14: Build a Larger, Tool-Capable Ollama Model**

  - [x] Investigate the process used to create the `kirito1/qwen3-coder` model.
  - [x] Apply this process to build a larger version of an Ollama model.
  - [x] Ensure the new model supports tool usage and has a larger context size.
  - [x] Test the new model for performance and accuracy.
  - [x] Fix web search tool configuration to enable proper web research.

### 6. Local LLM Development Workflow

- [x] **Task 19: Define and Build Local Tool-Capable Models**

  - [x] Create a `Modelfile` to make a base model (e.g., Qwen2) compatible with
        the Gemini CLI tool-use format.
  - [x] Create a `Modelfile` for the `qwen3-coder` model.
  - [x] Add `ollama` to the `flake.nix` development environment to ensure the
        tool is available.

- [x] **Task 20: Automate Model Building with a Generic Makefile**

  - [x] Establish a `<model-name>.ollama` convention for model definition files.
  - [x] Implement a `Makefile` that uses Ollama's internal manifest files for
        dependency tracking.
  - [x] Use a generic pattern rule in the `Makefile` to automatically discover
        and build any `*.ollama` file.

- [x] **Task 21: Refine Local Model Prompts**

  - [x] Update the prompt templates in `morpheum-local.ollama` and
        `qwen3-coder-local.ollama` to improve tool-use instructions.
  - [x] Add untracked local models to the repository.

- [x] **Task 22: Enhance Markdown Task List Rendering**

  - [x] Update `format-markdown.ts` to correctly render GitHub-flavored markdown
        task lists.
  - [x] Add tests to `format-markdown.test.ts` to verify that checked and
        unchecked task list items are rendered correctly.

- [x] **Task 23: Fix Markdown Checkbox Rendering**

  - [x] Modify `format-markdown.ts` to use Unicode characters for checkboxes to
        prevent them from being stripped by the Matrix client's HTML sanitizer.
  - [x] Update `format-markdown.test.ts` to reflect the new Unicode character
        output.

- [x] **Task 24: Suppress Bullets from Task Lists (Abandoned)**

  - [x] Modify `src/morpheum-bot/format-markdown.ts` to suppress the bullets
        from task list items.

- [ ] **Task 27: Investigate incorrect commit**

  - [ ] `AGENTS.md` was checked in incorrectly.
  - [ ] A change to the bot's source was missed.
  - [ ] Investigate what went wrong and document it.

- [x] **Task 25: Fix `gemini-cli` Submodule Build and Crash**

  - [x] Investigate and fix a crash in the `gemini-cli` submodule's
        `shellExecutionService.ts`.
  - [x] Fix the `gemini-cli` submodule's build.

- [x] **Task 26: Handle Matrix Rate-Limiting**

  - [x] Implement a retry mechanism to handle `M_LIMIT_EXCEEDED` errors from the
        Matrix server.

- [x] **Task 27: Implement Message Queue and Throttling**

  - [x] Implement a message queue and throttling system to prevent rate-limiting
        errors.

- [x] **Task 28: Batch Messages in Queue**

  - [x] Modify the message queue to batch multiple messages into a single
        request.

- [x] **Task 29: Improve Pre-commit Hook**

  - [x] Add a check to the pre-commit hook to prevent commits with unstaged
        changes in `src/morpheum-bot`.

- [x] **Task 30: Improve `run_shell_command` Output**

  - [x] Modify the bot to show the command and its output for
        `run_shell_command`.

- [x] **Task 31: Fix Message Queue Mixed-Type Concatenation**

  - [x] Fix a bug in the message queue where text and HTML messages were being
        improperly concatenated.

- [x] **Task 32: Replace Checkbox Input Tags with Unicode Characters**

  - [x] Write a failing test case to assert that the HTML output contains
        Unicode checkboxes instead of `<input>` tags.
  - [x] Modify the `formatMarkdown` function to replace the `<input>` tags with
        Unicode characters.
  - [x] Ensure all tests pass.

- [x] **Task 33: Suppress Bullets from Task Lists (Abandoned)**

  - [x] This task was abandoned because the Matrix client's HTML sanitizer
        strips the `style` attribute, making it impossible to suppress the
        bullets using inline styles.

- [x] **Task 34: Add OpenAI API Compatibility**

  - [x] **Subtask 1: Create Failing Test for OpenAI Integration**
    - [x] Create a new test file `src/morpheum-bot/openai.test.ts`.
    - [x] Write a test that attempts to send a prompt to a mock OpenAI server
          and asserts that a valid response is received. This test should fail
          initially as the implementation won't exist.
  - [x] **Subtask 2: Implement OpenAI API Client**
    - [x] Create a new file `src/morpheum-bot/openai.ts`.
    - [x] Implement a function that takes a prompt and an OpenAI API key and
          sends a request to the OpenAI API.
    - [x] This function should handle the response and return it in a structured
          format.
    - [x] Create `OpenAIClient` class implementing `LLMClient` interface.
    - [x] Support custom base URLs for OpenAI-compatible APIs.
  - [x] **Subtask 3: Integrate OpenAI Client into Bot**
    - [x] Enhanced `src/morpheum-bot/bot.ts` to support both OpenAI and Ollama APIs.
    - [x] Added new commands: `!openai`, `!ollama`, `!llm status`, `!llm switch`.
    - [x] Created comprehensive test suite covering all new functionality.
    - [x] Added common `LLMClient` interface and factory pattern.
    - [x] Updated `SWEAgent` to use generic `LLMClient` interface.
    - [x] All tests pass for new integration functionality.

- [x] **Task 28: Fix missing message-queue files**

  - [x] Add `src/morpheum-bot/message-queue.ts` and
        `src/morpheum-bot/message-queue.test.ts` to the commit.
  - [x] Replace all instances of `client.sendMessage` with `queueMessage` in
        `src/morpheum-bot/index.ts` to use the new message queue.

- [x] **Task 29: Refine Ollama Model Prompts for TDD**

  - [x] Update the `SYSTEM` prompt in `gpt-oss-120b.ollama` and
        `gpt-oss-small.ollama` to be more specific to a Test-Driven Development
        (TDD) approach.
  - [x] Reduce the `num_ctx` parameter in `gpt-oss-120b.ollama` to `65536`.
  - [x] Add `bun.lock` and `opencode.json` to the repository.

- [x] **Task 30: Fix Message Queue Mixed-Type Concatenation**

  - [x] Fixed a bug in the message queue where text and HTML messages were being
        improperly concatenated.
  - [x] Modified the batching logic to group messages by both `roomId` and
        `msgtype`.
  - [x] Added a new test case to ensure that messages of different types are not
        batched together.

- [x] **Task 31: Refactor Message Queue Logic**
  - [x] Refactored the message queue to slow down message sending to at most 1
        per second.
  - [x] Implemented new batching logic:
    - Consecutive text messages are concatenated and sent as a single message.
    - HTML messages are sent individually.
  - [x] The queue now only processes one "batch" (either a single HTML message
        or a group of text messages) per interval.
  - [x] Updated the unit tests to reflect the new logic and fixed a bug related
        to shared state between tests.
- [x] ** Task 35: Fix up errors made by local LLMs**

  - [x] Revert CONTRIBUTING.md and ROADMAP.md hallucinations
  - [x] Commit work in progress on `opencode.json` and ollama models

- [x] ** Task 36: Switch gears to integrating directly with Ollama API**
  - [x] Write a basic integration in `src/ollama` with an interactive test
  - [x] Create a design doc for a jail system, and an overview of Gemini's
        architecture

## Phase 1: Implement the Jailed Agent Environment

The goal of this phase is to automate the setup and management of the jailed
agent environment described in `JAIL_PROTOTYPE.md` (now deprecated - see current implementation in `jail/` directory). All scripts and
configurations will be placed in a new `jail/` directory.

- [x] **Task 1: Create the `jail` directory structure.**

  - Create a new top-level directory named `jail`.

- [x] **Task 2: Implement `jail/flake.nix`**

  - Create a `flake.nix` file inside the `jail` directory.
  - Copy the Nix code from `JAIL_PROTOTYPE.md` into this file (now implemented).

- [x] **Task 3: Create `jail/start-vm.sh` script**

  - Create a shell script that automates the `colima start` command with the
    specified port forwarding logic for multiple agent and monitoring ports.

- [x] **Task 4: Create `jail/build.sh` script**

  - Create a shell script that runs `nix build .#default` (relative to the
    `jail` directory) and `docker load < result` to build the image and load it
    into the Docker daemon.

- [x] **Task 5: Create `jail/run.sh` script**

  - Create a shell script that automates the `docker run` command.
  - The script should accept arguments for the container name (e.g., `jail-1`)
    and the port numbers to map, making it easy to launch multiple, distinct
    jails.

- [x] **Task 6: Create `jail/agent.ts` client**

  - Create the TypeScript agent client as `jail/agent.ts`.
  - Copy the TypeScript code from `JAIL_PROTOTYPE.md` into this file (now implemented).

- [x] **Task 7: Create `jail/README.md`**
  - Create a `README.md` file inside the `jail` directory.
  - Document how to use the new scripts (`start-vm.sh`, `build.sh`, `run.sh`,
    and `agent.ts`) to set up and interact with the jailed environment. This
    replaces the manual instructions in the original prototype document.
- [x] **Task 37: Improve Pre-commit Hook**
  - [x] Add a check to the pre-commit hook to prevent commits with unstaged
        changes.
  - [x] Add a check to the pre-commit hook to prevent commits with untracked
        files.

## Phase 2: TypeScript SWE-Agent

The goal is to replace the bot's current Gemini CLI integration with a new,
self-contained agentic workflow inspired by `mini-swe-agent`. This new agent
will use local Ollama models and the `jail` environment to execute tasks, with
the Matrix bot serving as its primary user interface.

### Foundational Modules (TDD Approach)

- [x] **Task 38: Ollama API Client**

  - [x] Create a test file: `src/morpheum-bot/ollamaClient.test.ts`. Write a
        failing test that attempts to send a prompt to a mock Ollama API
        endpoint.
  - [x] Create the client module: `src/morpheum-bot/ollamaClient.ts`.
  - [x] Implement a function to send a system prompt and conversation history to
        a specified model via the Ollama API.
  - [x] Make the test pass.

- [x] **Task 39: Jailed Shell Client**

  - [x] Create a test file: `src/morpheum-bot/jailClient.test.ts`. Write a
        failing test that attempts to send a command to a mock TCP server and
        receive a response.
  - [x] Create the client module: `src/morpheum-bot/jailClient.ts`.
  - [x] **Reimplement** the TCP socket logic from `jail/agent.ts` directly
        within this module, creating a clean programmatic interface.
  - [x] Make the test pass.

- [x] **Task 40: Response Parser Utility**
  - [x] Create a test file: `src/morpheum-bot/responseParser.test.ts`. Write
        failing tests for extracting bash commands from various
        markdown-formatted strings.
  - [x] Create the utility module: `src/morpheum-bot/responseParser.ts`.
  - [x] Implement a function to reliably parse `bash ...` blocks from the
        model's text output.
  - [x] Make all tests pass.

### Agent Logic and Bot Integration

- [x] **Task 41: System Prompt Definition**

  - [x] Create a new file, `src/morpheum-bot/prompts.ts`, to store the core
        system prompt.
  - [x] Draft a system prompt inspired by `mini-swe-agent`, instructing the
        model to think step-by-step and use bash commands to solve software
        engineering tasks.

- [x] **Task 42: Core Agent Logic**

  - [x] Create a test file: `src/morpheum-bot/sweAgent.test.ts`. Write failing
        tests for the agent's main loop, mocking the Ollama and Jail clients.
  - [x] Create the agent module: `src/morpheum-bot/sweAgent.ts`.
  - [x] Implement the main agent loop, which will manage the conversation
        history and orchestrate calls to the Ollama client, parser, and jail
        client.

- [x] **Task 43: Matrix Bot Integration**
  - [x] Modify `src/morpheum-bot/index.ts` to add a new command, `!swe <task>`.
  - [x] When triggered, this command will initialize and run the `sweAgent` loop
        with the provided task.
  - [x] The agent's intermediate "thoughts," commands, and tool outputs will be
        formatted and sent as messages to the Matrix room.
  - [x] Add a corresponding integration test for the `!swe` command.

### Configuration and Cleanup

- [x] **Task 44: Configuration**

  - [x] Integrate necessary settings (e.g., Ollama model name, API URL, default
        jail port) into the bot's existing configuration system (using
        environment variables).

- [x] **Task 45: Deprecate Old Integration**

  - [x] Once the new `!swe` command is stable, remove the old Gemini CLI
        integration code and the `!gemini` command from
        `src/morpheum-bot/index.ts`.
  - [x] Remove any other now-unused files or dependencies related to the old
        implementation.

- [x] **Task 46: Fix Test Suite**
  - [x] Correct mock assertions in `vitest`.
  - [x] Install missing dependencies.
  - [x] Skip incomplete tests.
- [x] **Task 47: Bot Self-Sufficiency**

  - [x] Implement mention-based interaction for the bot.
  - [x] Add detailed logging for Ollama and Jail clients.
  - [x] Correct bugs related to user profile fetching.

- [x] **Task 48: Gauntlet Testing Framework**

  - [x] Create a `gauntlet.ts` script to automate the evaluation process.
  - [x] Implement a scoring system to rank models based on performance.
  - [x] Run the gauntlet on various models and document the results.
  - [x] Add a TODO item in `TASKS.md` for this task.
  - [x] Check in the new `GAUNTLET.md` file.
  - [x] Create a `DEVLOG.md` entry for this task.
  - [x] Follow the rules in `AGENTS.md`.
  - [ ] Test the gauntlet script with a local model, getting it to pass.

- [x] **Task 49: Remove `gemini-cli` Submodule**
  - [x] Verify that there are no remaining code dependencies on the submodule.
  - [x] Update configuration files to remove references to the submodule.
  - [x] De-initialize and remove the submodule from the repository.

## Phase 3: Agent and Workflow Refinement

- [x] **Task 50: Implement Iterative Agent Loop**
  - [x] Refactor the `sweAgent` to loop, feeding back command output to the LLM.
  - [x] The loop terminates when the LLM responds without a command.
- [x] **Task 51: Simplify and Improve System Prompt**
  - [x] Distill the system prompt to be clearer, more concise, and plan-oriented.
- [x] **Task 52: Stabilize Jail Communication**
  - [x] Fix `socat` configuration to reliably capture both `stdout` and `stderr`.
  - [x] Implement a robust readiness probe in the gauntlet to prevent race conditions.
- [x] **Task 53: Update Gauntlet for Nix Workflow**
  - [x] Modify gauntlet success conditions to check for tools within the `nix develop` environment.
- [x] **Task 54: Update Local Model**
  - [x] Update the `morpheum-local` model to use `qwen`.
- [x] **Task 55: Correct Documentation Inconsistencies**
  - [x] Analyzed all `.md` files for inconsistencies.
  - [x] Updated `ROADMAP.md` to reflect the completion of v0.1 and the current focus on v0.2.
  - [x] Updated `CONTRIBUTING.md` to describe the active Matrix-based workflow.

- [x] **Task 56: Apply PR Review Comments**
  - [x] Addressed feedback from PR #1 regarding package management preferences in documentation.
  - [x] Updated test script configuration for better compatibility.
  - [x] Enhanced bot status messages to include model information (PR #2 feedback).
  - [x] Ensured all changes maintain existing functionality while improving user experience.

- [x] **Task 57: Implement Streaming API Support**
  - [x] Extended `LLMClient` interface with `sendStreaming()` method for real-time feedback
  - [x] Implemented OpenAI streaming using Server-Sent Events (SSE) format
  - [x] Implemented Ollama streaming using JSONL format
  - [x] Added real-time progress indicators with emojis for enhanced user experience
  - [x] Maintained backward compatibility with existing `send()` method (2025-01-18)

<<<<<<< HEAD
- [x] **Task 58: Enhance Bot User Feedback with Plan and Next Step Display**
  - [x] Added `parsePlanAndNextStep()` function to extract structured thinking from LLM responses
  - [x] Implemented plan display with 📋 icon showing bot's strategy on first iteration
  - [x] Implemented next step display with 🎯 icon showing bot's immediate action plan
  - [x] Used existing `sendMarkdownMessage()` helper for proper HTML formatting in Matrix
  - [x] Added comprehensive test coverage with 6 new test cases for parsing functionality
  - [x] Enhanced user transparency by showing the bot's thinking process in structured format
=======
- [x] **Task 58: Fix Jail Implementation Output Issues**
  - [x] Resolved bash warnings from interactive shell attempting to control non-existent terminal
  - [x] Cleaned up command output by switching from interactive (`bash -li`) to non-interactive (`bash -l`) shells
  - [x] Added comprehensive tests to validate clean output behavior (2025-01-20)
>>>>>>> d4145bd3
<|MERGE_RESOLUTION|>--- conflicted
+++ resolved
@@ -506,17 +506,15 @@
   - [x] Added real-time progress indicators with emojis for enhanced user experience
   - [x] Maintained backward compatibility with existing `send()` method (2025-01-18)
 
-<<<<<<< HEAD
-- [x] **Task 58: Enhance Bot User Feedback with Plan and Next Step Display**
+- [x] **Task 58: Fix Jail Implementation Output Issues**
+  - [x] Resolved bash warnings from interactive shell attempting to control non-existent terminal
+  - [x] Cleaned up command output by switching from interactive (`bash -li`) to non-interactive (`bash -l`) shells
+  - [x] Added comprehensive tests to validate clean output behavior (2025-01-20)
+
+- [x] **Task 59: Enhance Bot User Feedback with Plan and Next Step Display**
   - [x] Added `parsePlanAndNextStep()` function to extract structured thinking from LLM responses
   - [x] Implemented plan display with 📋 icon showing bot's strategy on first iteration
   - [x] Implemented next step display with 🎯 icon showing bot's immediate action plan
   - [x] Used existing `sendMarkdownMessage()` helper for proper HTML formatting in Matrix
   - [x] Added comprehensive test coverage with 6 new test cases for parsing functionality
   - [x] Enhanced user transparency by showing the bot's thinking process in structured format
-=======
-- [x] **Task 58: Fix Jail Implementation Output Issues**
-  - [x] Resolved bash warnings from interactive shell attempting to control non-existent terminal
-  - [x] Cleaned up command output by switching from interactive (`bash -li`) to non-interactive (`bash -l`) shells
-  - [x] Added comprehensive tests to validate clean output behavior (2025-01-20)
->>>>>>> d4145bd3
